import os
import copy
import numpy as np
import torch
import torch.nn as nn
import torchvision.transforms as transforms
from torch import Tensor
from torch.quantization import DeQuantStub
from torchvision.datasets import CIFAR10
from torchvision.models.mobilenetv2 import MobileNetV2
from torch.utils import data
from typing import Optional, Callable, List, Tuple

from horizon_plugin_pytorch.functional import rgb2centered_yuv

import torch.quantization
from horizon_plugin_pytorch.march import March, set_march
from horizon_plugin_pytorch.quantization import (
    QuantStub,
    convert_fx,
    prepare_qat_fx,
    set_fake_quantize,
    FakeQuantState,
    check_model,
    compile_model,
    perf_model,
    visualize_model,
)
from horizon_plugin_pytorch.quantization.qconfig import (
    default_calib_8bit_fake_quant_qconfig,
    default_qat_8bit_fake_quant_qconfig,
    default_qat_8bit_weight_32bit_out_fake_quant_qconfig,
    default_calib_8bit_weight_32bit_out_fake_quant_qconfig,
)
from horizon_plugin_pytorch.utils.onnx_helper import (
    export_to_onnx,
    export_quantized_onnx,
)



import logging
logging.basicConfig(level=logging.INFO, format="%(levelname)s: %(message)s")



class AverageMeter(object):
    """Computes and stores the average and current value"""

    def __init__(self, name: str, fmt=":f"):
        self.name = name
        self.fmt = fmt
        self.reset()

    def reset(self):
        self.val = 0
        self.avg = 0
        self.sum = 0
        self.count = 0

    def update(self, val, n=1):
        self.val = val
        self.sum += val * n
        self.count += n
        self.avg = self.sum / self.count

    def __str__(self):
        fmtstr = "{name} {val" + self.fmt + "} ({avg" + self.fmt + "})"
        return fmtstr.format(**self.__dict__)


def accuracy(output: Tensor, target: Tensor, topk=(1,)) -> List[Tensor]:
    """Computes the accuracy over the k top predictions for the specified
    values of k
    """
    with torch.no_grad():
        maxk = max(topk)
        batch_size = target.size(0)

        _, pred = output.topk(maxk, 1, True, True)
        pred = pred.t()
        correct = pred.eq(target.view(1, -1).expand_as(pred))

        res = []
        for k in topk:
            correct_k = correct[:k].float().sum()
            res.append(correct_k.mul_(100.0 / batch_size))
        return res


def evaluate(
    model: nn.Module, data_loader: data.DataLoader, device: torch.device
) -> Tuple[AverageMeter, AverageMeter]:
    top1 = AverageMeter("Acc@1", ":6.2f")
    top5 = AverageMeter("Acc@5", ":6.2f")

    with torch.no_grad():
        for image, target in data_loader:
            image, target = image.to(device), target.to(device)
            output = model(image)
            acc1, acc5 = accuracy(output, target, topk=(1, 5))
            top1.update(acc1, image.size(0))
            top5.update(acc5, image.size(0))
            print(".", end="", flush=True)
        print()

    return top1, top5


def train_one_epoch(
    model: nn.Module,
    criterion: Callable,
    optimizer: torch.optim.Optimizer,
    scheduler: Optional[torch.optim.lr_scheduler._LRScheduler],
    data_loader: data.DataLoader,
    device: torch.device,
) -> None:
    top1 = AverageMeter("Acc@1", ":6.3f")
    top5 = AverageMeter("Acc@5", ":6.3f")
    avgloss = AverageMeter("Loss", ":1.5f")

    model.to(device)

    for i,(image, target) in enumerate(data_loader):
        image, target = image.to(device), target.to(device)
        output = model(image)
        loss = criterion(output, target)
        optimizer.zero_grad()
        loss.backward()
        optimizer.step()
        if scheduler is not None:
            scheduler.step()
        acc1, acc5 = accuracy(output, target, topk=(1, 5))
        top1.update(acc1, image.size(0))
        top5.update(acc5, image.size(0))
        avgloss.update(loss, image.size(0))
        if i%2 ==0:
            print(".", end="", flush=True)
    print()

    print(
        "Full cifar-10 train set: Loss {:.3f} Acc@1"
        " {:.3f} Acc@5 {:.3f}".format(avgloss.avg, top1.avg, top5.avg)
    )

def prepare_data_loaders(
    data_path: str, train_batch_size: int, eval_batch_size: int
) -> Tuple[data.DataLoader, data.DataLoader]:
    normalize = transforms.Normalize(mean=0.0, std=128.0)

    def collate_fn(batch):
        batched_img = torch.stack(
            [
                torch.from_numpy(np.array(example[0], np.uint8, copy=True))
                for example in batch
            ]
        ).permute(0, 3, 1, 2)
        batched_target = torch.tensor([example[1] for example in batch])

        batched_img = rgb2centered_yuv(batched_img)
        batched_img = normalize(batched_img.float())

        return batched_img, batched_target

    train_dataset = CIFAR10(
        data_path,
        True,
        transforms.Compose(
            [
                transforms.RandomHorizontalFlip(),
                transforms.RandAugment(),
            ]
        ),
        download=True,
    )

    eval_dataset = CIFAR10(
        data_path,
        False,
        download=True,
    )

    train_data_loader = data.DataLoader(
        train_dataset,
        batch_size=train_batch_size,
        sampler=data.RandomSampler(train_dataset),
        num_workers=8,
        collate_fn=collate_fn,
        pin_memory=True,
    )

    eval_data_loader = data.DataLoader(
        eval_dataset,
        batch_size=eval_batch_size,
        sampler=data.SequentialSampler(eval_dataset),
        num_workers=8,
        collate_fn=collate_fn,
        pin_memory=True,
    )

    return train_data_loader, eval_data_loader


# 对浮点模型做必要的改造
class FxQATReadyMobileNetV2(MobileNetV2):
    def __init__(
        self,
        num_classes: int = 10,
        width_mult: float = 1.0,
        inverted_residual_setting: Optional[List[List[int]]] = None,
        round_nearest: int = 8,
    ):
        super().__init__(
            num_classes, width_mult, inverted_residual_setting, round_nearest
        )
        self.quant = QuantStub(scale=1 / 128)
        self.dequant = DeQuantStub()

    def forward(self, x: Tensor) -> Tensor:
        x = self.quant(x)
        x = super().forward(x)
        x = self.dequant(x)

        return x

<<<<<<< HEAD
def main():
        
    float_model = torch.load("./model/mobilenetv2/float-checkpoint.ckpt")
    model_path = "model/mobilenetv2"
    data_path = "data"
    device = torch.device("cuda") if torch.cuda.is_available() else torch.device("cpu")
    train_batch_size = 256
    eval_batch_size = 256
    # 目标硬件平台的代号
    march = March.BAYES
    # 在进行模型转化前，必须设置好模型将要执行的硬件平台
    set_march(march)

    # 准备数据集
    train_data_loader, eval_data_loader = prepare_data_loaders(
        data_path, train_batch_size, eval_batch_size
    )
    # 将模型转为 QAT 状态
    qat_model = prepare_qat_fx(
        copy.deepcopy(float_model),
        {
            "": default_qat_8bit_fake_quant_qconfig,
            "module_name": {
                "classifier": default_qat_8bit_weight_32bit_out_fake_quant_qconfig,
            },
        },
    ).to(device)

    # 加载 Calibration 模型中的量化参数
    qat_model.load_state_dict(torch.load("./model/mobilenetv2/qat-checkpoint.ckpt"))
    
    # 用户可根据需要修改以下参数
    # 1. 使用哪个模型作为流程的输入，可以选择 calib_model 或 qat_model
    base_model = qat_model

    # 将模型转为定点状态
    quantized_model = convert_fx(base_model).to(device)

    # 测试定点模型精度
    top1, top5 = evaluate( quantized_model,eval_data_loader,device)
    print("Quantized model: evaluation Acc@1 {:.3f} Acc@5 {:.3f}".format(
            top1.avg, top5.avg))
    torch.save(
        quantized_model.state_dict(),
        os.path.join(model_path, "qat_convert_int8-checkpoint.ckpt") )

if __name__ == '__main__':
    main()
=======

float_model = torch.load("./model/mobilenetv2/float-checkpoint.ckpt")
model_path = "model/mobilenetv2"
data_path = "data"
device = torch.device("cuda") if torch.cuda.is_available() else torch.device("cpu")
train_batch_size = 256
eval_batch_size = 256
# Calibration 使用的数据量，配置为 inf 以使用全部数据
num_examples = float("inf")
# 目标硬件平台的代号
march = March.BAYES
epoch_num = 10
# 在进行模型转化前，必须设置好模型将要执行的硬件平台
set_march(march)


# 准备数据集
train_data_loader, eval_data_loader = prepare_data_loaders(
    data_path, train_batch_size, eval_batch_size
)

# 将模型转为 QAT 状态
qat_model = prepare_qat_fx(
    copy.deepcopy(float_model),
    {
        "": default_qat_8bit_fake_quant_qconfig,
        "module_name": {
            "classifier": default_qat_8bit_weight_32bit_out_fake_quant_qconfig,
        },
    },
).to(device)

# 加载 Calibration 模型中的量化参数
qat_model.load_state_dict(torch.load("./model/mobilenetv2/qat-checkpoint.ckpt"))
   

# 用户可根据需要修改以下参数
# 1. 使用哪个模型作为流程的输入，可以选择 calib_model 或 qat_model
base_model = qat_model
######################################################################

# 将模型转为定点状态
quantized_model = convert_fx(base_model).to(device)

# 测试定点模型精度
top1, top5 = evaluate(
    quantized_model,
    eval_data_loader,
    device,
)
print(
    "Quantized model: evaluation Acc@1 {:.3f} Acc@5 {:.3f}".format(
        top1.avg, top5.avg
    )
)
torch.save(
    quantized_model.state_dict(),
    os.path.join(model_path, "qat_convert_int8-checkpoint.ckpt"),
)

for i, (image, target) in enumerate(eval_data_loader):
            if i == 1:
                image, target = image.to(device), target.to(device)
                export_quantized_onnx(float_model,image,os.path.join(model_path,'MobileNetV2_int8.onnx'))
>>>>>>> fee8fb34
<|MERGE_RESOLUTION|>--- conflicted
+++ resolved
@@ -223,7 +223,6 @@
 
         return x
 
-<<<<<<< HEAD
 def main():
         
     float_model = torch.load("./model/mobilenetv2/float-checkpoint.ckpt")
@@ -269,72 +268,9 @@
     torch.save(
         quantized_model.state_dict(),
         os.path.join(model_path, "qat_convert_int8-checkpoint.ckpt") )
-
+    for i, (image, target) in enumerate(eval_data_loader):
+        if i == 1:
+            image, target = image.to(device), target.to(device)
+            export_quantized_onnx(float_model,image,os.path.join(model_path,'MobileNetV2_int8.onnx'))
 if __name__ == '__main__':
-    main()
-=======
-
-float_model = torch.load("./model/mobilenetv2/float-checkpoint.ckpt")
-model_path = "model/mobilenetv2"
-data_path = "data"
-device = torch.device("cuda") if torch.cuda.is_available() else torch.device("cpu")
-train_batch_size = 256
-eval_batch_size = 256
-# Calibration 使用的数据量，配置为 inf 以使用全部数据
-num_examples = float("inf")
-# 目标硬件平台的代号
-march = March.BAYES
-epoch_num = 10
-# 在进行模型转化前，必须设置好模型将要执行的硬件平台
-set_march(march)
-
-
-# 准备数据集
-train_data_loader, eval_data_loader = prepare_data_loaders(
-    data_path, train_batch_size, eval_batch_size
-)
-
-# 将模型转为 QAT 状态
-qat_model = prepare_qat_fx(
-    copy.deepcopy(float_model),
-    {
-        "": default_qat_8bit_fake_quant_qconfig,
-        "module_name": {
-            "classifier": default_qat_8bit_weight_32bit_out_fake_quant_qconfig,
-        },
-    },
-).to(device)
-
-# 加载 Calibration 模型中的量化参数
-qat_model.load_state_dict(torch.load("./model/mobilenetv2/qat-checkpoint.ckpt"))
-   
-
-# 用户可根据需要修改以下参数
-# 1. 使用哪个模型作为流程的输入，可以选择 calib_model 或 qat_model
-base_model = qat_model
-######################################################################
-
-# 将模型转为定点状态
-quantized_model = convert_fx(base_model).to(device)
-
-# 测试定点模型精度
-top1, top5 = evaluate(
-    quantized_model,
-    eval_data_loader,
-    device,
-)
-print(
-    "Quantized model: evaluation Acc@1 {:.3f} Acc@5 {:.3f}".format(
-        top1.avg, top5.avg
-    )
-)
-torch.save(
-    quantized_model.state_dict(),
-    os.path.join(model_path, "qat_convert_int8-checkpoint.ckpt"),
-)
-
-for i, (image, target) in enumerate(eval_data_loader):
-            if i == 1:
-                image, target = image.to(device), target.to(device)
-                export_quantized_onnx(float_model,image,os.path.join(model_path,'MobileNetV2_int8.onnx'))
->>>>>>> fee8fb34
+    main()