import os
import copy
import numpy as np
import torch
import torch.nn as nn
import torchvision.transforms as transforms
from torch import Tensor
from torch.quantization import DeQuantStub
from torchvision.datasets import CIFAR10
from torchvision.models.mobilenetv2 import MobileNetV2
from torch.utils import data
from typing import Optional, Callable, List, Tuple

from horizon_plugin_pytorch.functional import rgb2centered_yuv

import torch.quantization
from horizon_plugin_pytorch.march import March, set_march
from horizon_plugin_pytorch.quantization import (
    QuantStub,
    convert_fx,
    prepare_qat_fx,
    set_fake_quantize,
    FakeQuantState,
    check_model,
    compile_model,
    perf_model,
    visualize_model,
)
from horizon_plugin_pytorch.quantization.qconfig import (
    default_calib_8bit_fake_quant_qconfig,
    default_qat_8bit_fake_quant_qconfig,
    default_qat_8bit_weight_32bit_out_fake_quant_qconfig,
    default_calib_8bit_weight_32bit_out_fake_quant_qconfig,
)
from horizon_plugin_pytorch.utils.onnx_helper import (
    export_to_onnx,
    export_quantized_onnx,
)


import logging
logging.basicConfig(level=logging.INFO, format="%(levelname)s: %(message)s")



class AverageMeter(object):
    """Computes and stores the average and current value"""

    def __init__(self, name: str, fmt=":f"):
        self.name = name
        self.fmt = fmt
        self.reset()

    def reset(self):
        self.val = 0
        self.avg = 0
        self.sum = 0
        self.count = 0

    def update(self, val, n=1):
        self.val = val
        self.sum += val * n
        self.count += n
        self.avg = self.sum / self.count

    def __str__(self):
        fmtstr = "{name} {val" + self.fmt + "} ({avg" + self.fmt + "})"
        return fmtstr.format(**self.__dict__)


def accuracy(output: Tensor, target: Tensor, topk=(1,)) -> List[Tensor]:
    """Computes the accuracy over the k top predictions for the specified
    values of k
    """
    with torch.no_grad():
        maxk = max(topk)
        batch_size = target.size(0)

        _, pred = output.topk(maxk, 1, True, True)
        pred = pred.t()
        correct = pred.eq(target.view(1, -1).expand_as(pred))

        res = []
        for k in topk:
            correct_k = correct[:k].float().sum()
            res.append(correct_k.mul_(100.0 / batch_size))
        return res


def evaluate(
    model: nn.Module, data_loader: data.DataLoader, device: torch.device
) -> Tuple[AverageMeter, AverageMeter]:
    top1 = AverageMeter("Acc@1", ":6.2f")
    top5 = AverageMeter("Acc@5", ":6.2f")

    with torch.no_grad():
        for image, target in data_loader:
            image, target = image.to(device), target.to(device)
            output = model(image)
            acc1, acc5 = accuracy(output, target, topk=(1, 5))
            top1.update(acc1, image.size(0))
            top5.update(acc5, image.size(0))
            print("-", end="", flush=True)
        print()

    return top1, top5


def train_one_epoch(
    model: nn.Module,
    criterion: Callable,
    optimizer: torch.optim.Optimizer,
    scheduler: Optional[torch.optim.lr_scheduler._LRScheduler],
    data_loader: data.DataLoader,
    device: torch.device,
) -> None:
    top1 = AverageMeter("Acc@1", ":6.3f")
    top5 = AverageMeter("Acc@5", ":6.3f")
    avgloss = AverageMeter("Loss", ":1.5f")

    model.to(device)

    for i,(image, target) in enumerate(data_loader):
        image, target = image.to(device), target.to(device)
        output = model(image)
        loss = criterion(output, target)
        optimizer.zero_grad()
        loss.backward()
        optimizer.step()
        if scheduler is not None:
            scheduler.step()
        acc1, acc5 = accuracy(output, target, topk=(1, 5))
        top1.update(acc1, image.size(0))
        top5.update(acc5, image.size(0))
        avgloss.update(loss, image.size(0))
        if i%2 ==0:
            print(".", end="", flush=True)
    print()

    print(
        "Full cifar-10 train set: Loss {:.3f} Acc@1"
        " {:.3f} Acc@5 {:.3f}".format(avgloss.avg, top1.avg, top5.avg)
    )

def prepare_data_loaders(
    data_path: str, train_batch_size: int, eval_batch_size: int
) -> Tuple[data.DataLoader, data.DataLoader]:
    normalize = transforms.Normalize(mean=0.0, std=128.0)

    def collate_fn(batch):
        batched_img = torch.stack(
            [
                torch.from_numpy(np.array(example[0], np.uint8, copy=True))
                for example in batch
            ]
        ).permute(0, 3, 1, 2)
        batched_target = torch.tensor([example[1] for example in batch])

        batched_img = rgb2centered_yuv(batched_img)
        batched_img = normalize(batched_img.float())

        return batched_img, batched_target

    train_dataset = CIFAR10(
        data_path,
        True,
        transforms.Compose(
            [
                transforms.RandomHorizontalFlip(),
                transforms.RandAugment(),
            ]
        ),
        download=True,
    )

    eval_dataset = CIFAR10(
        data_path,
        False,
        download=True,
    )

    train_data_loader = data.DataLoader(
        train_dataset,
        batch_size=train_batch_size,
        sampler=data.RandomSampler(train_dataset),
        num_workers=8,
        collate_fn=collate_fn,
        pin_memory=True,
    )

    eval_data_loader = data.DataLoader(
        eval_dataset,
        batch_size=eval_batch_size,
        sampler=data.SequentialSampler(eval_dataset),
        num_workers=8,
        collate_fn=collate_fn,
        pin_memory=True,
    )

    return train_data_loader, eval_data_loader


# 对浮点模型做必要的改造
class FxQATReadyMobileNetV2(MobileNetV2):
    def __init__(
        self,
        num_classes: int = 10,
        width_mult: float = 1.0,
        inverted_residual_setting: Optional[List[List[int]]] = None,
        round_nearest: int = 8,
    ):
        super().__init__(
            num_classes, width_mult, inverted_residual_setting, round_nearest
        )
        self.quant = QuantStub(scale=1 / 128)
        self.dequant = DeQuantStub()

    def forward(self, x: Tensor) -> Tensor:
        x = self.quant(x)
        x = super().forward(x)
        x = self.dequant(x)

        return x

def main():
    float_model = torch.load("./model/mobilenetv2/float-checkpoint.ckpt")
    model_path = "model/mobilenetv2"
    data_path = "data"
    device = torch.device("cuda") if torch.cuda.is_available() else torch.device("cpu")
    train_batch_size = 256
    eval_batch_size = 256
    epoch_num = 10

<<<<<<< HEAD
    # 目标硬件平台的代号
    march = March.BAYES
    # 在进行模型转化前，必须设置好模型将要执行的硬件平台
    set_march(march)
=======
float_model = torch.load("./model/mobilenetv2/float-checkpoint.ckpt")
model_path = "model/mobilenetv2"
data_path = "data"
device = torch.device("cuda") if torch.cuda.is_available() else torch.device("cpu")
train_batch_size = 256
eval_batch_size = 256
# Calibration 使用的数据量，配置为 inf 以使用全部数据
num_examples = float("inf")
# 目标硬件平台的代号
march = March.BAYES
epoch_num = 1
# 在进行模型转化前，必须设置好模型将要执行的硬件平台
set_march(march)


# 准备数据集
train_data_loader, eval_data_loader = prepare_data_loaders(
    data_path, train_batch_size, eval_batch_size
)

# 将模型转为 QAT 状态
qat_model = prepare_qat_fx(
    copy.deepcopy(float_model),
    {
        "": default_qat_8bit_fake_quant_qconfig,
        "module_name": {
            "classifier": default_qat_8bit_weight_32bit_out_fake_quant_qconfig,
        },
    },
).to(device)

# 加载 Calibration 模型中的量化参数
qat_model.load_state_dict(torch.load("./model/mobilenetv2/calib-checkpoint_state_dict.ckpt"))
# qat_model.load_state_dict(calib_model.state_dict())

# 进行量化感知训练
# 作为一个 filetune 过程，量化感知训练一般需要设定较小的学习率
optimizer = torch.optim.Adam(
    qat_model.parameters(), lr=1e-3, weight_decay=1e-4
)

best_acc = 0
>>>>>>> fee8fb34


    # 准备数据集
    train_data_loader, eval_data_loader = prepare_data_loaders(
        data_path, train_batch_size, eval_batch_size
    )

    # 将模型转为 QAT 状态
    qat_model = prepare_qat_fx(
        copy.deepcopy(float_model),
        {
            "": default_qat_8bit_fake_quant_qconfig,
            "module_name": {
                "classifier": default_qat_8bit_weight_32bit_out_fake_quant_qconfig,
            },
        },
    ).to(device)

    # 加载 Calibration 模型中的量化参数
    qat_model.load_state_dict(torch.load("./model/mobilenetv2/calib-checkpoint_state_dict.ckpt"))
    # qat_model.load_state_dict(calib_model.state_dict())

    # 进行量化感知训练
    # 作为一个 filetune 过程，量化感知训练一般需要设定较小的学习率
    optimizer = torch.optim.Adam(
        qat_model.parameters(), lr=1e-3, weight_decay=1e-4)

    best_acc = 0

    for nepoch in range(epoch_num):
        # 注意此处对 QAT 模型 training 状态的控制方法
        qat_model.train()
        set_fake_quantize(qat_model, FakeQuantState.QAT)

        train_one_epoch(
            qat_model,
            nn.CrossEntropyLoss(),
            optimizer,
            None,
            train_data_loader,
            device,
        )

<<<<<<< HEAD
        # 注意此处对 QAT 模型 eval 状态的控制方法
        qat_model.eval()
        set_fake_quantize(qat_model, FakeQuantState.VALIDATION)
        top1, top5 = evaluate(qat_model,eval_data_loader,device)
        print("QAT Epoch {}: evaluation Acc@1 {:.3f} Acc@5 {:.3f}".format(nepoch, top1.avg, top5.avg))

        if top1.avg > best_acc:
            best_acc = top1.avg
            torch.save(
                qat_model.state_dict(),
                os.path.join(model_path, "qat-checkpoint.ckpt"))
            
if __name__ == '__main__':
    main()
=======
    if top1.avg > best_acc:
        best_acc = top1.avg

        torch.save(
            qat_model.state_dict(),
            os.path.join(model_path, "qat-checkpoint.ckpt"),
        )
        for i, (image, target) in enumerate(eval_data_loader):
            if i == 1:
                image, target = image.to(device), target.to(device)
                export_to_onnx(float_model,image,os.path.join(model_path,'MobileNetV2_qat_train.onnx'))
                
>>>>>>> fee8fb34
<|MERGE_RESOLUTION|>--- conflicted
+++ resolved
@@ -231,55 +231,10 @@
     eval_batch_size = 256
     epoch_num = 10
 
-<<<<<<< HEAD
     # 目标硬件平台的代号
     march = March.BAYES
     # 在进行模型转化前，必须设置好模型将要执行的硬件平台
     set_march(march)
-=======
-float_model = torch.load("./model/mobilenetv2/float-checkpoint.ckpt")
-model_path = "model/mobilenetv2"
-data_path = "data"
-device = torch.device("cuda") if torch.cuda.is_available() else torch.device("cpu")
-train_batch_size = 256
-eval_batch_size = 256
-# Calibration 使用的数据量，配置为 inf 以使用全部数据
-num_examples = float("inf")
-# 目标硬件平台的代号
-march = March.BAYES
-epoch_num = 1
-# 在进行模型转化前，必须设置好模型将要执行的硬件平台
-set_march(march)
-
-
-# 准备数据集
-train_data_loader, eval_data_loader = prepare_data_loaders(
-    data_path, train_batch_size, eval_batch_size
-)
-
-# 将模型转为 QAT 状态
-qat_model = prepare_qat_fx(
-    copy.deepcopy(float_model),
-    {
-        "": default_qat_8bit_fake_quant_qconfig,
-        "module_name": {
-            "classifier": default_qat_8bit_weight_32bit_out_fake_quant_qconfig,
-        },
-    },
-).to(device)
-
-# 加载 Calibration 模型中的量化参数
-qat_model.load_state_dict(torch.load("./model/mobilenetv2/calib-checkpoint_state_dict.ckpt"))
-# qat_model.load_state_dict(calib_model.state_dict())
-
-# 进行量化感知训练
-# 作为一个 filetune 过程，量化感知训练一般需要设定较小的学习率
-optimizer = torch.optim.Adam(
-    qat_model.parameters(), lr=1e-3, weight_decay=1e-4
-)
-
-best_acc = 0
->>>>>>> fee8fb34
 
 
     # 准备数据集
@@ -323,7 +278,6 @@
             device,
         )
 
-<<<<<<< HEAD
         # 注意此处对 QAT 模型 eval 状态的控制方法
         qat_model.eval()
         set_fake_quantize(qat_model, FakeQuantState.VALIDATION)
@@ -335,20 +289,9 @@
             torch.save(
                 qat_model.state_dict(),
                 os.path.join(model_path, "qat-checkpoint.ckpt"))
-            
+    for i, (image, target) in enumerate(eval_data_loader):
+        if i == 1:
+            image, target = image.to(device), target.to(device)
+            export_to_onnx(float_model,image,os.path.join(model_path,'MobileNetV2_qat_train.onnx'))
 if __name__ == '__main__':
-    main()
-=======
-    if top1.avg > best_acc:
-        best_acc = top1.avg
-
-        torch.save(
-            qat_model.state_dict(),
-            os.path.join(model_path, "qat-checkpoint.ckpt"),
-        )
-        for i, (image, target) in enumerate(eval_data_loader):
-            if i == 1:
-                image, target = image.to(device), target.to(device)
-                export_to_onnx(float_model,image,os.path.join(model_path,'MobileNetV2_qat_train.onnx'))
-                
->>>>>>> fee8fb34
+    main()