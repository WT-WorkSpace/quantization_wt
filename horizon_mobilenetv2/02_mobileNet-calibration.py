--- conflicted
+++ resolved
@@ -268,87 +268,29 @@
         print()
         print("+++--+++---+++---+++++-----++++-++-+-+")
 
-<<<<<<< HEAD
     # 测试伪量化精度
     # 注意此处对模型状态的控制
     calib_model.eval()
     set_fake_quantize(calib_model, FakeQuantState.VALIDATION)
-=======
-float_model = torch.load("./model/mobilenetv2/float-checkpoint.ckpt")
-
-
-model_path = "model/mobilenetv2"
-# # 2. 数据集下载和保存的路径
-data_path = "data"
-# # 3. 训练时使用的 batch_size
-# train_batch_size = 256
-# # 4. 预测时使用的 batch_size
-# eval_batch_size = 256
-# # 5. 训练的 epoch 数
-# epoch_num = 30
-device = torch.device("cuda") if torch.cuda.is_available() else torch.device("cpu")
-
-######################################################################
-# 用户可根据需要修改以下参数
-# 1. Calibration 时使用的 batch_size
-calib_batch_size = 256
-# 2. Validation 时使用的 batch_size
-eval_batch_size = 256
-# 3. Calibration 使用的数据量，配置为 inf 以使用全部数据
-num_examples = float("inf")
-# 4. 目标硬件平台的代号
-march = March.BAYES
-######################################################################
-
-# 在进行模型转化前，必须设置好模型将要执行的硬件平台
-set_march(march)
-
-
-# 将模型转化为 Calibration 状态，以统计各处数据的数值分布特征
-calib_model = prepare_qat_fx(
-    # 输出模型会共享输入模型的 attributes，为不影响 float_model 的后续使用,
-    # 此处进行了 deepcopy
-    copy.deepcopy(float_model),
-    {
-        "": default_calib_8bit_fake_quant_qconfig,
-        "module_name": {
-            # 在模型的输出层为 Conv 或 Linear 时，可以使用 out_qconfig
-            # 配置为高精度输出
-            "classifier": default_calib_8bit_weight_32bit_out_fake_quant_qconfig,
-        },
-    },
-).to(
-    device
-)  # prepare_qat_fx 接口不保证输出模型的 device 和输入模型完全一致
-
-# 准备数据集
-calib_data_loader, eval_data_loader = prepare_data_loaders(
-    data_path, calib_batch_size, eval_batch_size
-)
->>>>>>> fee8fb34
 
 
 
     top1, top5 = evaluate(calib_model,eval_data_loader,device)
     print("Calibration: evaluation Acc@1 {:.3f} Acc@5 {:.3f}".format(top1.avg, top5.avg))
 
-<<<<<<< HEAD
     # 保存 Calibration 模型参数
     torch.save(
         calib_model.state_dict(),
         os.path.join(model_path, "calib-checkpoint_state_dict.ckpt"))
+    
+    for i, (image, target) in enumerate(eval_data_loader):
+        if i == 1:
+            image, target = image.to(device), target.to(device)
+            torch.onnx.export(float_model,image,os.path.join(model_path,'MobileNetV2_calib.onnx'))
+
+
+
+
 
 if __name__ == '__main__':
-    main()
-=======
-# 保存 Calibration 模型参数
-torch.save(
-    calib_model.state_dict(),
-    os.path.join(model_path, "calib-checkpoint_state_dict.ckpt"),
-)
-
-for i, (image, target) in enumerate(eval_data_loader):
-    if i == 1:
-        image, target = image.to(device), target.to(device)
-        torch.onnx.export(float_model,image,os.path.join(model_path,'MobileNetV2_calib.onnx'))
->>>>>>> fee8fb34
+    main()